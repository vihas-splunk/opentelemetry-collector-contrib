--- conflicted
+++ resolved
@@ -27,7 +27,6 @@
 	"github.com/open-telemetry/opentelemetry-collector-contrib/pkg/stanza/testutil"
 )
 
-<<<<<<< HEAD
 func TestMain(m *testing.M) {
 	// Run once with thread pool featuregate enabled
 	featuregate.GlobalRegistry().Set(useThreadPool.ID(), true) //nolint:all
@@ -40,7 +39,8 @@
 	if code := m.Run(); code > 0 {
 		os.Exit(code)
 	}
-=======
+}
+
 // TestDefaultBehaviors
 // - Files are read starting from the end.
 // - Logs are tokenized based on newlines.
@@ -82,7 +82,6 @@
 	assert.Equal(t, []byte("testlog3"), call.token)
 	assert.Len(t, call.attrs, 1)
 	assert.Equal(t, tempName, call.attrs[logFileName])
->>>>>>> 014e16b7
 }
 
 func TestCleanStop(t *testing.T) {
